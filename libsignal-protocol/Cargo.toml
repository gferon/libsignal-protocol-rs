--- conflicted
+++ resolved
@@ -19,11 +19,8 @@
 rand = "0.7.3"
 log = "0.4.6"
 static_assertions = "1.1.0"
-<<<<<<< HEAD
 libc = "0.2"
-=======
 base64 = "0.12"
->>>>>>> 3e242a0d
 
 # -- Optional Crates -- #
 openssl = { version = "0.10", optional = true }

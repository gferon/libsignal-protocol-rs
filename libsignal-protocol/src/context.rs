--- conflicted
+++ resolved
@@ -19,15 +19,12 @@
     PreKey, PreKeyBundle, PreKeyBundleBuilder, Wrapped,
 };
 
-<<<<<<< HEAD
-=======
 use lock_api::RawMutex as _;
 use parking_lot::RawMutex;
 use std::{ffi::c_void, pin::Pin, ptr, rc::Rc};
 use sys::signal_context;
 
 /// Global state and callbacks used by the library.
->>>>>>> 4a151a0e
 pub struct Context(pub(crate) Rc<ContextInner>);
 
 impl Context {

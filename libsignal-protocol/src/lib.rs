//! A Rust interface to the [libsignal-protocol-c] library.
//!
//! A ratcheting forward secrecy protocol that works in synchronous and
//! asynchronous messaging environments.
//!
//! # Key Concepts
//!
//! ## PreKeys
//!
//! This protocol uses a concept called "*PreKeys*". A PreKey is a
//! [`keys::PublicKey`] and an associated unique ID which are stored together by
//! a server. PreKeys can also be signed.
//!
//! At install time, clients generate a single signed PreKey, as well as a large
//! list of unsigned PreKeys, and transmit all of them to the server.
//!
//! ## Sessions
//!
//! The Signal Protocol is session-oriented. Clients establish a "session,"
//! which is then used for all subsequent encrypt/decrypt operations. There is
//! no need to ever tear down a session once one has been established.
//!
//! Sessions are established in one of three ways:
//!
//! 1. [`PreKeyBundle`]. A client that wishes to send a message to a recipient
//!    can establish a session by retrieving a PreKeyBundle for that recipient
//!    from the server.
//! 2. PreKeySignalMessages.  A client can receive a PreKeySignalMessage from a
//!    recipient and use it to establish a session.
//! 3. KeyExchangeMessages.  Two clients can exchange KeyExchange messages to
//!    establish a session.
//!
//! ## State
//!
//! An established session encapsulates a lot of state between two clients. That
//! state is maintained in durable records which need to be kept for the life of
//! the session.
//!
//! State is kept in the following places:
//!
//! 1. Identity State. Clients will need to maintain the state of their own
//!    identity key pair, as well as identity keys received from other clients
//!    (saved in an [`IdentityKeyStore`]).
//! 1. PreKey State. Clients will need to maintain the state of their generated
//!    PreKeys in a [`PreKeyStore`].
//! 1. Signed PreKey States. Clients will need to maintain the state of their
//!    signed PreKeys using a [`SignedPreKeyStore`].
//! 1. Session State. Clients will need to maintain the state of the sessions
//!    they have established using a [`SessionStore`].
//!
//! [libsignal-protocol-c]: https://github.com/signalapp/libsignal-protocol-c

extern crate libsignal_protocol_sys as sys;

use std::rc::Rc;

use crate::context::ContextInner;
#[cfg(feature = "crypto-native")]
pub use crate::crypto::DefaultCrypto;
#[cfg(feature = "crypto-openssl")]
pub use crate::crypto::OpenSSLCrypto;
pub use crate::{
    address::Address, buffer::Buffer, context::Context, crypto::Crypto,
    errors::InternalError, identity_key_store::IdentityKeyStore,
    pre_key_bundle::PreKeyBundle, pre_key_store::PreKeyStore,
    session_builder::SessionBuilder, session_store::SessionStore,
    signed_pre_key_store::SignedPreKeyStore, store_context::StoreContext,
};

#[macro_use]
mod macros;
mod address;
mod buffer;
mod context;
mod crypto;
mod errors;
mod identity_key_store;
pub mod keys;
mod pre_key;
mod pre_key_bundle;
mod pre_key_store;
mod session_builder;
mod session_store;
mod signed_pre_key_store;
mod store_context;

<<<<<<< HEAD
=======
pub use crate::{
    address::Address,
    buffer::Buffer,
    context::Context,
    crypto::{Crypto, DefaultCrypto},
    errors::InternalError,
    identity_key_store::IdentityKeyStore,
    pre_key::PreKey,
    pre_key_bundle::{PreKeyBundle, PreKeyBundleBuilder},
    pre_key_store::PreKeyStore,
    session_builder::SessionBuilder,
    session_store::SessionStore,
    signed_pre_key_store::SignedPreKeyStore,
    store_context::StoreContext,
};

use crate::context::ContextInner;
use std::rc::Rc;

>>>>>>> 4a151a0e
pub(crate) trait Wrapped: Sized {
    type Raw: ?Sized;

    unsafe fn from_raw(raw: *mut Self::Raw, ctx: &Rc<ContextInner>) -> Self;
    fn raw(&self) -> *const Self::Raw;
    fn raw_mut(&self) -> *mut Self::Raw;
}<|MERGE_RESOLUTION|>--- conflicted
+++ resolved
@@ -62,7 +62,7 @@
 pub use crate::{
     address::Address, buffer::Buffer, context::Context, crypto::Crypto,
     errors::InternalError, identity_key_store::IdentityKeyStore,
-    pre_key_bundle::PreKeyBundle, pre_key_store::PreKeyStore,
+    pre_key_bundle::{PreKeyBundle, PreKeyBundleBuilder}, pre_key_store::PreKeyStore,
     session_builder::SessionBuilder, session_store::SessionStore,
     signed_pre_key_store::SignedPreKeyStore, store_context::StoreContext,
 };
@@ -84,28 +84,6 @@
 mod signed_pre_key_store;
 mod store_context;
 
-<<<<<<< HEAD
-=======
-pub use crate::{
-    address::Address,
-    buffer::Buffer,
-    context::Context,
-    crypto::{Crypto, DefaultCrypto},
-    errors::InternalError,
-    identity_key_store::IdentityKeyStore,
-    pre_key::PreKey,
-    pre_key_bundle::{PreKeyBundle, PreKeyBundleBuilder},
-    pre_key_store::PreKeyStore,
-    session_builder::SessionBuilder,
-    session_store::SessionStore,
-    signed_pre_key_store::SignedPreKeyStore,
-    store_context::StoreContext,
-};
-
-use crate::context::ContextInner;
-use std::rc::Rc;
-
->>>>>>> 4a151a0e
 pub(crate) trait Wrapped: Sized {
     type Raw: ?Sized;
 

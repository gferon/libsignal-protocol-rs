use std::{
    cmp::{Ord, Ordering},
    fmt::{self, Display},
    ptr,
};

use failure::Error;

use crate::{
    errors::{FromInternalErrorCode, InternalError},
    keys::PrivateKey,
    raw_ptr::Raw,
    Buffer, Context,
};

/// The public part of an elliptic curve key pair.
#[derive(Clone, Debug)]
pub struct PublicKey {
    pub(crate) raw: Raw<sys::ec_public_key>,
}

impl PublicKey {
    /// Deserialize a [`PublicKey`] from the raw key data.
    pub fn decode_point(ctx: &Context, key: &[u8]) -> Result<PublicKey, Error> {
        unsafe {
            let mut raw = ptr::null_mut();
            sys::curve_decode_point(
                &mut raw,
                key.as_ptr(),
                key.len(),
                ctx.raw(),
            )
            .into_result()?;

            Ok(PublicKey {
                raw: Raw::from_ptr(raw),
            })
        }
    }

    /// Use this public key to check whether a message matches its signature.
    pub fn verify_signature(
        &self,
        message: &[u8],
        signature: &[u8],
    ) -> Result<(), Error> {
        unsafe {
            let result = sys::curve_verify_signature(
                self.raw.as_const_ptr(),
                message.as_ptr(),
                message.len(),
                signature.as_ptr(),
                signature.len(),
            );

            if result == 1 {
                Ok(())
            } else if result == 0 {
                Err(failure::err_msg("Invalid signature"))
            } else if let Some(err) = InternalError::from_error_code(result) {
                Err(err.into())
            } else {
                Err(failure::format_err!("Unknown error code: {}", result))
            }
        }
    }

<<<<<<< HEAD
    /// Uses this public key to check the ECDH agreement with a private key
    pub fn calculate_agreement(
        &self,
        private_key: &PrivateKey,
    ) -> Result<Vec<u8>, Error> {
        unsafe {
            let mut shared_data = std::ptr::null_mut();
            let length = sys::curve_calculate_agreement(
                &mut shared_data,
                self.raw.as_const_ptr(),
                private_key.raw.as_const_ptr(),
            ) as usize;
            if length > 0 {
                let mut secret = Vec::with_capacity(length);
                std::ptr::copy_nonoverlapping(
                    shared_data,
                    secret.as_mut_ptr(),
                    length,
                );
                secret.set_len(length);
                libc::free(shared_data as *mut libc::c_void);
                Ok(secret)
            } else {
                Err(failure::err_msg("Error while calculating shared secret"))
            }
=======
    /// returns this public key as a base64 encoded string
    pub fn as_base64(&self) -> Result<String, InternalError> {
        unsafe {
            let mut raw = ptr::null_mut();
            sys::ec_public_key_serialize(&mut raw, self.raw.as_const_ptr())
                .into_result()?;
            Ok(base64::encode(Buffer::from_raw(raw).as_slice()))
>>>>>>> 3e242a0d
        }
    }
}

impl Ord for PublicKey {
    fn cmp(&self, other: &PublicKey) -> Ordering {
        let cmp = unsafe {
            sys::ec_public_key_compare(
                self.raw.as_const_ptr(),
                other.raw.as_const_ptr(),
            )
        };

        if cmp < 0 {
            Ordering::Less
        } else if cmp > 0 {
            Ordering::Greater
        } else {
            Ordering::Equal
        }
    }
}

impl PartialEq for PublicKey {
    fn eq(&self, other: &PublicKey) -> bool {
        self.cmp(other) == Ordering::Equal
    }
}

impl Eq for PublicKey {}

impl PartialOrd for PublicKey {
    fn partial_cmp(&self, other: &PublicKey) -> Option<Ordering> {
        Some(self.cmp(other))
    }
}

impl Display for PublicKey {
    fn fmt(&self, f: &mut fmt::Formatter<'_>) -> fmt::Result {
        f.write_str(&self.as_base64().map_err(|_| fmt::Error)?)
    }
}

impl_serializable!(PublicKey, ec_public_key_serialize);

#[cfg(test)]
mod tests {
    use super::*;

    #[cfg(any(feature = "crypto-native", feature = "crypto-openssl"))]
    #[test]
    fn decode_from_binary() {
        cfg_if::cfg_if! {
            if #[cfg(feature = "crypto-native")] {
                type Crypto = crate::crypto::DefaultCrypto;
            } else if #[cfg(feature = "crypto-openssl")] {
                type Crypto = crate::crypto::OpenSSLCrypto;
            } else {
                compile_error!("These tests require one of the crypto features to be enabled");
            }
        }
        let ctx = Context::new(Crypto::default()).unwrap();
        let public = &[
            0x05, 0x1b, 0xb7, 0x59, 0x66, 0xf2, 0xe9, 0x3a, 0x36, 0x91, 0xdf,
            0xff, 0x94, 0x2b, 0xb2, 0xa4, 0x66, 0xa1, 0xc0, 0x8b, 0x8d, 0x78,
            0xca, 0x3f, 0x4d, 0x6d, 0xf8, 0xb8, 0xbf, 0xa2, 0xe4, 0xee, 0x28,
        ];

        let _got = PublicKey::decode_point(&ctx, public).unwrap();
    }
}<|MERGE_RESOLUTION|>--- conflicted
+++ resolved
@@ -65,7 +65,6 @@
         }
     }
 
-<<<<<<< HEAD
     /// Uses this public key to check the ECDH agreement with a private key
     pub fn calculate_agreement(
         &self,
@@ -91,7 +90,10 @@
             } else {
                 Err(failure::err_msg("Error while calculating shared secret"))
             }
-=======
+        }
+    }
+
+
     /// returns this public key as a base64 encoded string
     pub fn as_base64(&self) -> Result<String, InternalError> {
         unsafe {
@@ -99,7 +101,6 @@
             sys::ec_public_key_serialize(&mut raw, self.raw.as_const_ptr())
                 .into_result()?;
             Ok(base64::encode(Buffer::from_raw(raw).as_slice()))
->>>>>>> 3e242a0d
         }
     }
 }

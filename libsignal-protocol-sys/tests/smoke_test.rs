--- conflicted
+++ resolved
@@ -1,11 +1,6 @@
 extern crate libsignal_protocol_sys as sys;
 
-<<<<<<< HEAD
-use std::ffi::c_void;
-use std::ptr;
-=======
 use std::{ffi::c_void, ptr, sync::Mutex};
->>>>>>> 9773ba3e
 use sys::signal_context;
 
 #[test]
